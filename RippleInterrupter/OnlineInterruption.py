# System imports
import sys
import threading
import time
import ctypes
import numpy as np
import logging
import cProfile
from multiprocessing import Queue, RawArray, Condition

# Local imports
import Logger
import Configuration
import Visualization
import SpikeAnalysis
import RippleAnalysis
import PositionAnalysis
import TrodesInterface
import PositionDecoding
import RippleDefinitions as RiD

MODULE_IDENTIFIER = "[OnlineInterruption] "

def main():
    # TODO: None of the thread classes have any clean up at the end... TBD
    # Start logging before anything else
    log_file_prefix = "replay_disruption_log"
    log_filename = time.strftime(log_file_prefix + "_%Y%m%d_%H%M%S.log")
    logging.basicConfig(filename=log_filename, format="%(asctime)s.%(msecs)03d:%(message)s", \
            level=logging.INFO, datefmt="%H:%M:%S")
    # logging.basicConfig(filename=log_filename, format="%(asctime)s.%(msecs)03d:%(message)s", \
    #         level=logging.DEBUG, datefmt="%H:%M:%S")
    logging.debug(MODULE_IDENTIFIER + "Starting Log file at " + time.ctime())

    if __debug__:
        # Create code profiler
        code_profiler = cProfile.Profile()
        profile_prefix = "replay_disruption_profile"
        profile_filename = time.strftime(profile_prefix + "_%Y%m%d_%H%M%S.pr")

    # Not necessary to add a filename here. Can be read using a dialog box now
    # tetrodes_of_interest = [2, 14]
    tetrodes_of_interest = None

    # Uncomment to use a hardcoded file
    # cluster_filename = "./test_clusters.trodesClusters"
    # cluster_filename = "open_field_full_config20190220_172702.trodesClusters"
    cluster_filename = None
<<<<<<< Updated upstream
    n_units, cluster_identity_map = Configuration.readClusterFile(cluster_filename, tetrodes_of_interest)
    if tetrodes_of_interest is None:
        tetrodes_of_interest = list(cluster_identity_map.keys())
<<<<<<< HEAD
=======
    cluster_config = Configuration.read_cluster_file(cluster_filename, tetrodes_of_interest)
    if cluster_config is not None:
        n_units = cluster_config[0]
        cluster_identity_map = cluster_config[1]
    else:
        print("Warning: Unable to read cluster file. Using default map.")
        n_units = 1
        cluster_identity_map = dict()
        cluster_identity_map[2] = {1: 0}
        cluster_identity_map[14] = {}
    print(cluster_identity_map)
>>>>>>> Stashed changes
=======
>>>>>>> fea77a25

    # Uncomment to let the user select a file
    # n_units, cluster_identity_map = SpikeAnalysis.readClusterFile(tetrodes=tetrodes_of_interest)
    # print(cluster_identity_map)

    # NOTE: Using all the tetrodes that have clusters marked on them for ripple analysis
    n_tetrodes = len(cluster_identity_map)
    shared_raw_lfp_buffer = RawArray(ctypes.c_double, n_tetrodes * RiD.LFP_BUFFER_LENGTH)
    shared_ripple_buffer = RawArray(ctypes.c_double, n_tetrodes * RiD.RIPPLE_POWER_BUFFER_LENGTH)
    shared_place_fields = RawArray(ctypes.c_double, n_units * PositionAnalysis.N_POSITION_BINS[0] * \
            PositionAnalysis.N_POSITION_BINS[1])


    # Open connection to trodes.
    sg_client = TrodesInterface.SGClient("ReplayInterruption")

    # Start a thread for triggering analysis when ripple is triggered. Use a
    # separate condition to SHOW the detected ripple so that we can space the
    # visualization out from the actual detection/analysis 
    trig_condition  = Condition()
    show_trigger    = Condition()

    # Start threads for collecting spikes and LFP
    # Trodes needs strings!
    tetrode_argument = [str(tet) for tet in tetrodes_of_interest]
    lfp_listener = RippleAnalysis.LFPListener(sg_client, tetrode_argument)
    ripple_detector = RippleAnalysis.RippleDetector(lfp_listener, \
            trigger_condition=(trig_condition, show_trigger), \
            shared_buffers=(shared_raw_lfp_buffer, shared_ripple_buffer))

    # Initialize threads for looking at the actual/decoded position
    spike_listener      = SpikeAnalysis.SpikeDetector(sg_client, cluster_identity_map)
    position_estimator  = PositionAnalysis.PositionEstimator(sg_client)
    place_field_handler = SpikeAnalysis.PlaceFieldHandler(position_estimator, spike_listener, shared_place_fields)
    ripple_trigger      = RippleAnalysis.RippleSynchronizer(trig_condition, spike_listener, position_estimator, place_field_handler)

    # Optionally, launch a graphics thread for continuously monitoring
    # different threads for spikes, position data and ripples and show them to
    # the user in real time.
    graphical_interface = Visualization.GraphicsManager((shared_raw_lfp_buffer, shared_ripple_buffer), spike_listener, \
            position_estimator, place_field_handler, ripple_trigger, show_trigger, shared_place_fields)

    # Spawn threads for handling all the place fields. We can convert this into
    # separate threads for separate fields too but that seems overkill at this
    # point.

    graphical_interface.start()
    # Start code profiler... Be sure to comment this out when not profiling the code
    lfp_listener.start()
    ripple_detector.start()
    spike_listener.start()
    position_estimator.start()
    place_field_handler.start()
    ripple_trigger.start()

    # By default, enable the ripple trigerring 
    ripple_trigger.enable()

    if __debug__:
        code_profiler.enable()
    try:
        # Join all the threads to wait for their execution to  finish
        # Run cleanup here
        graphical_interface.join()
        if __debug__:
            code_profiler.disable()
            code_profiler.dump_stats(profile_filename)
        logging.info(MODULE_IDENTIFIER + "GUI terminated")
        spike_listener.join()
        logging.info(MODULE_IDENTIFIER  + "Spike Listener Stopped")
        position_estimator.join()
        logging.info(MODULE_IDENTIFIER + "Position data collection Stopped")
        place_field_handler.join()
        logging.info(MODULE_IDENTIFIER + "Place field builder Stopped")
        lfp_listener.join()
        logging.info(MODULE_IDENTIFIER + "LFP listener Stopped")
        ripple_detector.join()
        logging.info(MODULE_IDENTIFIER + "Ripple detector Stopped")
        ripple_trigger.join()
        logging.info(MODULE_IDENTIFIER + "Ripple event synchronizer Stopped")
    except (KeyboardInterrupt, SystemExit):
        logging.debug(MODULE_IDENTIFIER + "Caught Keyboard Interrupt from user...")
    finally:
        # TODO: Delete all the threads
        del shared_place_fields
        del shared_ripple_buffer
        del shared_raw_lfp_buffer
        del lfp_listener
        del spike_listener
        del position_estimator
        del place_field_handler
        del ripple_trigger
        del graphical_interface
        sg_client.closeConnections()
        print(MODULE_IDENTIFIER + "Program finished. Exiting.")
        del sg_client

if (__name__ == "__main__"):
    main()<|MERGE_RESOLUTION|>--- conflicted
+++ resolved
@@ -46,12 +46,9 @@
     # cluster_filename = "./test_clusters.trodesClusters"
     # cluster_filename = "open_field_full_config20190220_172702.trodesClusters"
     cluster_filename = None
-<<<<<<< Updated upstream
     n_units, cluster_identity_map = Configuration.readClusterFile(cluster_filename, tetrodes_of_interest)
     if tetrodes_of_interest is None:
         tetrodes_of_interest = list(cluster_identity_map.keys())
-<<<<<<< HEAD
-=======
     cluster_config = Configuration.read_cluster_file(cluster_filename, tetrodes_of_interest)
     if cluster_config is not None:
         n_units = cluster_config[0]
@@ -63,9 +60,6 @@
         cluster_identity_map[2] = {1: 0}
         cluster_identity_map[14] = {}
     print(cluster_identity_map)
->>>>>>> Stashed changes
-=======
->>>>>>> fea77a25
 
     # Uncomment to let the user select a file
     # n_units, cluster_identity_map = SpikeAnalysis.readClusterFile(tetrodes=tetrodes_of_interest)
