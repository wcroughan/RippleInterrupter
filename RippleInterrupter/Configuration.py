--- conflicted
+++ resolved
@@ -18,14 +18,9 @@
 
 DEFAULT_CONFIG_FILE='config/default.ini'
 MODULE_IDENTIFIER="[Configuration] "
-<<<<<<< HEAD
 EXPERIMENT_DAY_20190307__INTERESTING_CLUSTERS_A = [1, 2, 25, 30, 32, 59]
 EXPERIMENT_DAY_20190307__INTERESTING_CLUSTERS_B = [16, 34, 39, 43, 56]
 EXPERIMENT_DAY_20190307__ALL_INTERESTING_CLUSTERS = [1, 2, 16, 25, 30, 32, 34, 39, 43, 56, 59]
-=======
-EXPERIMENT_DAY_20190307__INTERESTING_CLUSTERS_A = [2, 3, 26, 31, 33, 60]
-EXPERIMENT_DAY_20190307__INTERESTING_CLUSTERS_B = [17, 35, 40, 44, 57]
->>>>>>> fea77a25
 
 def read_cluster_file(filename=None, tetrodes=None):
     """
@@ -106,10 +101,7 @@
         configuration.read(filename)
     except (FileNotFoundError, IOError) as err:
         print('Unable to read configuration file %s. Using defaults.'%filename)
-<<<<<<< HEAD
         print(err)
-        configuration.read(DEFAULT_CONFIG_FILE)
-=======
         configuration.read(DEFAULT_CONFIG_FILE)
 
 class Config(object):
@@ -119,5 +111,4 @@
     """
 
     def __init__(self):
-        """TODO: to be defined1. """
->>>>>>> fea77a25
+        """TODO: to be defined1. """