"""
Module for communicating with serial port for communication.
"""

import time
import serial
import logging

BAUDRATE     = 9600
DEFAULT_PORT = '/dev/ttyS0'
MODULE_IDENTIFIER = "[SerialPort] "
REALLY_SEND_STIM = False

REALLY_STIM = False

class BiphasicPort(serial.Serial):
    """
    Serial port set up for biphasic pulse communication
    """

    def __init__(self, port=DEFAULT_PORT, baud=BAUDRATE):
<<<<<<< HEAD
        if REALLY_SEND_STIM:
            serial.Serial.__init__(self, port, baud, timeout=0, stopbits=serial.STOPBITS_ONE, \
                    bytesize=serial.EIGHTBITS, parity=serial.PARITY_NONE)
            logging.info(MODULE_IDENTIFIER + "Serial port initialized.")

    def sendBiphasicPulse(self):
        if REALLY_SEND_STIM:
            self.setDTR(True)
            time.sleep(0.0002)
            self.setDTR(False)
            time.sleep(0.0001)
            self.setRTS(True)
            time.sleep(0.0002)
            self.setRTS(False)
            time.sleep(0.001)
            logging.info(MODULE_IDENTIFIER + "Biphasic pulse delivered.")
=======
        if not REALLY_STIM:
            return
        serial.Serial.__init__(self, port, baud, timeout=0, stopbits=serial.STOPBITS_ONE, \
                bytesize=serial.EIGHTBITS, parity=serial.PARITY_NONE)
        logging.info(MODULE_IDENTIFIER + "Serial port initialized.")

    def sendBiphasicPulse(self):
        if not REALLY_STIM:
            return
        self.setDTR(True)
        time.sleep(0.0002)
        self.setDTR(False)
        time.sleep(0.0001)
        self.setRTS(True)
        time.sleep(0.0002)
        self.setRTS(False)
        time.sleep(0.001)
        logging.info(MODULE_IDENTIFIER + "Biphasic pulse delivered.")
>>>>>>> 143eb497
        return<|MERGE_RESOLUTION|>--- conflicted
+++ resolved
@@ -19,7 +19,6 @@
     """
 
     def __init__(self, port=DEFAULT_PORT, baud=BAUDRATE):
-<<<<<<< HEAD
         if REALLY_SEND_STIM:
             serial.Serial.__init__(self, port, baud, timeout=0, stopbits=serial.STOPBITS_ONE, \
                     bytesize=serial.EIGHTBITS, parity=serial.PARITY_NONE)
@@ -36,24 +35,4 @@
             self.setRTS(False)
             time.sleep(0.001)
             logging.info(MODULE_IDENTIFIER + "Biphasic pulse delivered.")
-=======
-        if not REALLY_STIM:
-            return
-        serial.Serial.__init__(self, port, baud, timeout=0, stopbits=serial.STOPBITS_ONE, \
-                bytesize=serial.EIGHTBITS, parity=serial.PARITY_NONE)
-        logging.info(MODULE_IDENTIFIER + "Serial port initialized.")
-
-    def sendBiphasicPulse(self):
-        if not REALLY_STIM:
-            return
-        self.setDTR(True)
-        time.sleep(0.0002)
-        self.setDTR(False)
-        time.sleep(0.0001)
-        self.setRTS(True)
-        time.sleep(0.0002)
-        self.setRTS(False)
-        time.sleep(0.001)
-        logging.info(MODULE_IDENTIFIER + "Biphasic pulse delivered.")
->>>>>>> 143eb497
         return