--- conflicted
+++ resolved
@@ -6,11 +6,8 @@
 # Local imports
 import SpikeAnalysis
 import PositionAnalysis
-<<<<<<< HEAD
 import StimHardware
-=======
 import ThreadExtension
->>>>>>> c93a77ef
 
 class BayesianEstimator(ThreadExtension.StoppableProcess):
     """
